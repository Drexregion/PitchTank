--- conflicted
+++ resolved
@@ -4,139 +4,6 @@
 import { useAuth } from "../hooks/useAuth";
 
 const LoginPage: React.FC = () => {
-<<<<<<< HEAD
-  const [email, setEmail] = useState('');
-  const [password, setPassword] = useState('');
-  const [isSubmitting, setIsSubmitting] = useState(false);
-  const [error, setError] = useState<string | null>(null);
-  
-  const { signIn, user } = useAuth();
-  const location = useLocation();
-  
-  // Get redirect path from location state or default to home
-  const from = location.state?.from || '/';
-  
-  // If already logged in, redirect to intended destination
-  if (user) {
-    return <Navigate to={from} replace />;
-  }
-  
-  const handleSubmit = async (e: React.FormEvent) => {
-    e.preventDefault();
-    setError(null);
-    setIsSubmitting(true);
-    
-    try {
-      if (!email || !password) {
-        throw new Error('Please enter both email and password');
-      }
-      
-      await signIn(email, password);
-    } catch (err: any) {
-      setError(err.message || 'Failed to sign in');
-    } finally {
-      setIsSubmitting(false);
-    }
-  };
-
-  return (
-    <div className="min-h-screen bg-gray-50">
-      <Navbar />
-      
-      <div className="container mx-auto px-4 py-16 flex justify-center">
-        <div className="bg-white rounded-lg shadow-md w-full max-w-md p-8">
-          <h1 className="text-2xl font-bold mb-6 text-center">Log In</h1>
-          
-          {error && (
-            <div className="bg-red-50 border-l-4 border-red-500 p-4 mb-6">
-              <div className="flex">
-                <div className="flex-shrink-0">
-                  <svg className="h-5 w-5 text-red-500" xmlns="http://www.w3.org/2000/svg" viewBox="0 0 20 20" fill="currentColor">
-                    <path fillRule="evenodd" d="M18 10a8 8 0 11-16 0 8 8 0 0116 0zm-7 4a1 1 0 11-2 0 1 1 0 012 0zm-1-9a1 1 0 00-1 1v4a1 1 0 102 0V6a1 1 0 00-1-1z" clipRule="evenodd" />
-                  </svg>
-                </div>
-                <div className="ml-3">
-                  <p className="text-sm text-red-700">{error}</p>
-                </div>
-              </div>
-            </div>
-          )}
-          
-          <form onSubmit={handleSubmit}>
-            <div className="mb-4">
-              <label htmlFor="email" className="block text-gray-700 font-medium mb-2">
-                Email Address
-              </label>
-              <input
-                type="email"
-                id="email"
-                value={email}
-                onChange={(e) => setEmail(e.target.value)}
-                className="w-full px-3 py-2 border border-gray-300 rounded-lg focus:outline-none focus:ring-2 focus:ring-blue-500 focus:border-transparent"
-                placeholder="your@email.com"
-                required
-              />
-            </div>
-            
-            <div className="mb-6">
-              <div className="flex justify-between mb-2">
-                <label htmlFor="password" className="block text-gray-700 font-medium">
-                  Password
-                </label>
-                <Link
-                  to="/forgot-password"
-                  className="text-sm text-blue-600 hover:text-blue-800"
-                >
-                  Forgot Password?
-                </Link>
-              </div>
-              <input
-                type="password"
-                id="password"
-                value={password}
-                onChange={(e) => setPassword(e.target.value)}
-                className="w-full px-3 py-2 border border-gray-300 rounded-lg focus:outline-none focus:ring-2 focus:ring-blue-500 focus:border-transparent"
-                placeholder="••••••••"
-                required
-              />
-            </div>
-            
-            <button
-              type="submit"
-              disabled={isSubmitting}
-              className={`w-full py-3 px-4 bg-blue-600 hover:bg-blue-700 text-white font-medium rounded-lg ${
-                isSubmitting ? 'opacity-70 cursor-not-allowed' : ''
-              }`}
-            >
-              {isSubmitting ? 'Signing in...' : 'Sign In'}
-            </button>
-          </form>
-          
-          <div className="mt-6 text-center space-y-2">
-            <p className="text-gray-600">
-              Don't have an account?{' '}
-              <Link
-                to="/signup"
-                className="text-blue-600 hover:text-blue-800 font-medium"
-              >
-                Sign Up
-              </Link>
-            </p>
-            <p className="text-sm text-gray-500">
-              Are you a founder?{' '}
-              <Link
-                to="/founder-login"
-                className="text-blue-600 hover:text-blue-800 font-medium"
-              >
-                Founder Login
-              </Link>
-            </p>
-          </div>
-        </div>
-      </div>
-    </div>
-  );
-=======
 	const [email, setEmail] = useState("");
 	const [password, setPassword] = useState("");
 	const [isSubmitting, setIsSubmitting] = useState(false);
@@ -273,7 +140,7 @@
 							</button>
 						</form>
 
-						<div className="mt-6 text-center">
+						<div className="mt-6 text-center space-y-2">
 							<p className="text-dark-300">
 								Don't have an account?{" "}
 								<Link
@@ -288,12 +155,20 @@
 								</Link>
 							</p>
 						</div>
+            <p className="text-sm text-gray-500">
+              Are you a founder?{' '}
+              <Link
+                to="/founder-login"
+                className="text-blue-600 hover:text-blue-800 font-medium"
+              >
+                Founder Login
+              </Link>
+            </p>
 					</div>
 				</div>
 			</div>
 		</div>
 	);
->>>>>>> 834df243
 };
 
 export default LoginPage;