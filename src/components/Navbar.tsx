import React, { useState } from "react";
import { Link, useLocation } from "react-router-dom";
import { useAuth } from "../hooks/useAuth";

interface NavbarProps {
	className?: string;
}

<<<<<<< HEAD
export const Navbar: React.FC<NavbarProps> = ({ className = '' }) => {
  const { user, isAdmin, isFounder, founderUser, signOut } = useAuth();
  const location = useLocation();
  const [isMenuOpen, setIsMenuOpen] = useState<boolean>(false);
  
  // Check if the current route matches
  const isActive = (path: string) => {
    return location.pathname === path;
  };

  return (
    <nav className={`bg-white shadow-md ${className}`}>
      <div className="container mx-auto px-4">
        <div className="flex justify-between h-16">
          <div className="flex items-center">
            <Link to="/" className="flex items-center">
              <span className="text-xl font-bold text-blue-600">Pitch Tank</span>
            </Link>
          </div>
          
          {/* Desktop menu */}
          <div className="hidden md:flex items-center space-x-4">
            <Link
              to="/"
              className={`px-3 py-2 rounded-md text-sm font-medium ${
                isActive('/') ? 'bg-blue-100 text-blue-700' : 'text-gray-700 hover:bg-gray-100'
              }`}
            >
              Events
            </Link>
            
            {user && !isFounder && (
              <Link
                to="/dashboard"
                className={`px-3 py-2 rounded-md text-sm font-medium ${
                  isActive('/dashboard') ? 'bg-blue-100 text-blue-700' : 'text-gray-700 hover:bg-gray-100'
                }`}
              >
                Dashboard
              </Link>
            )}
            
            {isFounder && (
              <Link
                to="/founder-dashboard"
                className={`px-3 py-2 rounded-md text-sm font-medium ${
                  isActive('/founder-dashboard') ? 'bg-blue-100 text-blue-700' : 'text-gray-700 hover:bg-gray-100'
                }`}
              >
                Founder Dashboard
              </Link>
            )}
            
            {isAdmin && (
              <Link
                to="/admin"
                className={`px-3 py-2 rounded-md text-sm font-medium ${
                  isActive('/admin') ? 'bg-blue-100 text-blue-700' : 'text-gray-700 hover:bg-gray-100'
                }`}
              >
                Admin
              </Link>
            )}
            
            {user ? (
              <div className="relative">
                <button
                  onClick={() => setIsMenuOpen(!isMenuOpen)}
                  className="flex items-center px-3 py-2 rounded-md text-sm font-medium text-gray-700 hover:bg-gray-100"
                >
                  <span className="mr-2">
                    {isFounder && founderUser 
                      ? `${founderUser.first_name} ${founderUser.last_name}` 
                      : user.email
                    }
                  </span>
                  <svg
                    className="w-4 h-4"
                    fill="none"
                    stroke="currentColor"
                    viewBox="0 0 24 24"
                    xmlns="http://www.w3.org/2000/svg"
                  >
                    <path
                      strokeLinecap="round"
                      strokeLinejoin="round"
                      strokeWidth={2}
                      d="M19 9l-7 7-7-7"
                    />
                  </svg>
                </button>
                
                {isMenuOpen && (
                  <div className="absolute right-0 mt-2 w-48 bg-white rounded-md shadow-lg z-10">
                    <div className="py-1">
                      <Link
                        to="/profile"
                        className="block px-4 py-2 text-sm text-gray-700 hover:bg-gray-100"
                        onClick={() => setIsMenuOpen(false)}
                      >
                        Profile
                      </Link>
                      <button
                        onClick={() => {
                          signOut();
                          setIsMenuOpen(false);
                        }}
                        className="block w-full text-left px-4 py-2 text-sm text-gray-700 hover:bg-gray-100"
                      >
                        Sign Out
                      </button>
                    </div>
                  </div>
                )}
              </div>
            ) : (
              <>
                <Link
                  to="/login"
                  className={`px-3 py-2 rounded-md text-sm font-medium ${
                    isActive('/login') ? 'bg-blue-100 text-blue-700' : 'text-gray-700 hover:bg-gray-100'
                  }`}
                >
                  Login
                </Link>
                <Link
                  to="/signup"
                  className="px-3 py-2 rounded-md text-sm font-medium bg-blue-600 text-white hover:bg-blue-700"
                >
                  Sign Up
                </Link>
              </>
            )}
          </div>
          
          {/* Mobile menu button */}
          <div className="flex md:hidden items-center">
            <button
              onClick={() => setIsMenuOpen(!isMenuOpen)}
              className="inline-flex items-center justify-center p-2 rounded-md text-gray-700 hover:text-blue-600 hover:bg-gray-100"
            >
              <svg
                className="h-6 w-6"
                fill="none"
                stroke="currentColor"
                viewBox="0 0 24 24"
                xmlns="http://www.w3.org/2000/svg"
              >
                {isMenuOpen ? (
                  <path
                    strokeLinecap="round"
                    strokeLinejoin="round"
                    strokeWidth={2}
                    d="M6 18L18 6M6 6l12 12"
                  />
                ) : (
                  <path
                    strokeLinecap="round"
                    strokeLinejoin="round"
                    strokeWidth={2}
                    d="M4 6h16M4 12h16M4 18h16"
                  />
                )}
              </svg>
            </button>
          </div>
        </div>
      </div>
      
      {/* Mobile menu */}
      {isMenuOpen && (
        <div className="md:hidden border-t border-gray-200">
          <div className="px-2 pt-2 pb-3 space-y-1">
            <Link
              to="/"
              className={`block px-3 py-2 rounded-md text-base font-medium ${
                isActive('/') ? 'bg-blue-100 text-blue-700' : 'text-gray-700 hover:bg-gray-100'
              }`}
              onClick={() => setIsMenuOpen(false)}
            >
              Events
            </Link>
            
            {user && !isFounder && (
              <Link
                to="/dashboard"
                className={`block px-3 py-2 rounded-md text-base font-medium ${
                  isActive('/dashboard') ? 'bg-blue-100 text-blue-700' : 'text-gray-700 hover:bg-gray-100'
                }`}
                onClick={() => setIsMenuOpen(false)}
              >
                Dashboard
              </Link>
            )}
            
            {isFounder && (
              <Link
                to="/founder-dashboard"
                className={`block px-3 py-2 rounded-md text-base font-medium ${
                  isActive('/founder-dashboard') ? 'bg-blue-100 text-blue-700' : 'text-gray-700 hover:bg-gray-100'
                }`}
                onClick={() => setIsMenuOpen(false)}
              >
                Founder Dashboard
              </Link>
            )}
            
            {isAdmin && (
              <Link
                to="/admin"
                className={`block px-3 py-2 rounded-md text-base font-medium ${
                  isActive('/admin') ? 'bg-blue-100 text-blue-700' : 'text-gray-700 hover:bg-gray-100'
                }`}
                onClick={() => setIsMenuOpen(false)}
              >
                Admin
              </Link>
            )}
            
            {user ? (
              <>
                <Link
                  to="/profile"
                  className={`block px-3 py-2 rounded-md text-base font-medium ${
                    isActive('/profile') ? 'bg-blue-100 text-blue-700' : 'text-gray-700 hover:bg-gray-100'
                  }`}
                  onClick={() => setIsMenuOpen(false)}
                >
                  Profile
                </Link>
                <button
                  onClick={() => {
                    signOut();
                    setIsMenuOpen(false);
                  }}
                  className="block w-full text-left px-3 py-2 rounded-md text-base font-medium text-gray-700 hover:bg-gray-100"
                >
                  Sign Out
                </button>
              </>
            ) : (
              <>
                <Link
                  to="/login"
                  className={`block px-3 py-2 rounded-md text-base font-medium ${
                    isActive('/login') ? 'bg-blue-100 text-blue-700' : 'text-gray-700 hover:bg-gray-100'
                  }`}
                  onClick={() => setIsMenuOpen(false)}
                >
                  Login
                </Link>
                <Link
                  to="/signup"
                  className="block px-3 py-2 rounded-md text-base font-medium bg-blue-600 text-white hover:bg-blue-700"
                  onClick={() => setIsMenuOpen(false)}
                >
                  Sign Up
                </Link>
              </>
            )}
          </div>
        </div>
      )}
    </nav>
  );
=======
export const Navbar: React.FC<NavbarProps> = ({ className = "" }) => {
	const { user, isAdmin, signOut } = useAuth();
	const location = useLocation();
	const [isMenuOpen, setIsMenuOpen] = useState<boolean>(false);

	// Check if the current route matches
	const isActive = (path: string) => {
		return location.pathname === path;
	};

	return (
		<nav
			className={`bg-gradient-to-r from-dark-900 to-dark-800 border-b border-dark-700 shadow-lg ${className}`}
		>
			<div className="container mx-auto px-4">
				<div className="flex justify-between h-16">
					<div className="flex items-center">
						<Link to="/" className="flex items-center">
							<span className="text-xl font-bold bg-gradient-to-r from-accent-cyan to-primary-400 bg-clip-text text-transparent">
								Pitch Tank
							</span>
						</Link>
					</div>

					{/* Desktop menu */}
					<div className="hidden md:flex items-center space-x-4">
						<Link
							to="/"
							className={`px-3 py-2 rounded-md text-sm font-medium ${
								isActive("/")
									? "bg-primary-600 text-white shadow-glow"
									: "text-dark-100 hover:bg-dark-700"
							}`}
						>
							Events
						</Link>

						{/* {user && (
							<Link
								to="/dashboard"
								className={`px-3 py-2 rounded-md text-sm font-medium ${
									isActive("/dashboard")
										? "bg-primary-600 text-white shadow-glow"
										: "text-dark-100 hover:bg-dark-700"
								}`}
							>
								Dashboard
							</Link>
						)} */}

						{isAdmin && (
							<Link
								to="/admin"
								className={`px-3 py-2 rounded-md text-sm font-medium ${
									isActive("/admin")
										? "bg-primary-600 text-white shadow-glow"
										: "text-dark-100 hover:bg-dark-700"
								}`}
							>
								Admin
							</Link>
						)}

						{user ? (
							<div className="relative">
								<button
									onClick={() => setIsMenuOpen(!isMenuOpen)}
									className="flex items-center px-3 py-2 rounded-md text-sm font-medium text-dark-100 hover:bg-dark-700"
								>
									<span className="mr-2">{user.email}</span>
									<svg
										className="w-4 h-4"
										fill="none"
										stroke="currentColor"
										viewBox="0 0 24 24"
										xmlns="http://www.w3.org/2000/svg"
									>
										<path
											strokeLinecap="round"
											strokeLinejoin="round"
											strokeWidth={2}
											d="M19 9l-7 7-7-7"
										/>
									</svg>
								</button>

								{isMenuOpen && (
									<div className="absolute right-0 mt-2 w-48 bg-dark-800 border border-dark-700 rounded-md shadow-lg z-10">
										<div className="py-1">
											<Link
												to="/profile"
												className="block px-4 py-2 text-sm text-dark-100 hover:bg-dark-700"
												onClick={() => setIsMenuOpen(false)}
											>
												Profile
											</Link>
											<button
												onClick={() => {
													signOut();
													setIsMenuOpen(false);
												}}
												className="block w-full text-left px-4 py-2 text-sm text-dark-100 hover:bg-dark-700"
											>
												Sign Out
											</button>
										</div>
									</div>
								)}
							</div>
						) : (
							<>
								<Link
									to="/login"
									className={`px-3 py-2 rounded-md text-sm font-medium ${
										isActive("/login")
											? "bg-primary-600 text-white shadow-glow"
											: "text-dark-100 hover:bg-dark-700"
									}`}
								>
									Login
								</Link>
								<Link to="/signup" className="btn-primary">
									Sign Up
								</Link>
							</>
						)}
					</div>

					{/* Mobile menu button */}
					<div className="flex md:hidden items-center">
						<button
							onClick={() => setIsMenuOpen(!isMenuOpen)}
							className="inline-flex items-center justify-center p-2 rounded-md text-dark-100 hover:text-primary-400 hover:bg-dark-700"
						>
							<svg
								className="h-6 w-6"
								fill="none"
								stroke="currentColor"
								viewBox="0 0 24 24"
								xmlns="http://www.w3.org/2000/svg"
							>
								{isMenuOpen ? (
									<path
										strokeLinecap="round"
										strokeLinejoin="round"
										strokeWidth={2}
										d="M6 18L18 6M6 6l12 12"
									/>
								) : (
									<path
										strokeLinecap="round"
										strokeLinejoin="round"
										strokeWidth={2}
										d="M4 6h16M4 12h16M4 18h16"
									/>
								)}
							</svg>
						</button>
					</div>
				</div>
			</div>

			{/* Mobile menu */}
			{isMenuOpen && (
				<div className="md:hidden border-t border-dark-700 bg-dark-900">
					<div className="px-2 pt-2 pb-3 space-y-1">
						<Link
							to="/"
							className={`block px-3 py-2 rounded-md text-base font-medium ${
								isActive("/")
									? "bg-primary-600 text-white shadow-glow"
									: "text-dark-100 hover:bg-dark-700"
							}`}
							onClick={() => setIsMenuOpen(false)}
						>
							Events
						</Link>

						{/* {user && (
							<Link
								to="/dashboard"
								className={`block px-3 py-2 rounded-md text-base font-medium ${
									isActive("/dashboard")
										? "bg-primary-600 text-white shadow-glow"
										: "text-dark-100 hover:bg-dark-700"
								}`}
								onClick={() => setIsMenuOpen(false)}
							>
								Dashboard
							</Link>
						)} */}

						{isAdmin && (
							<Link
								to="/admin"
								className={`block px-3 py-2 rounded-md text-base font-medium ${
									isActive("/admin")
										? "bg-primary-600 text-white shadow-glow"
										: "text-dark-100 hover:bg-dark-700"
								}`}
								onClick={() => setIsMenuOpen(false)}
							>
								Admin
							</Link>
						)}

						{user ? (
							<>
								<Link
									to="/profile"
									className={`block px-3 py-2 rounded-md text-base font-medium ${
										isActive("/profile")
											? "bg-primary-600 text-white shadow-glow"
											: "text-dark-100 hover:bg-dark-700"
									}`}
									onClick={() => setIsMenuOpen(false)}
								>
									Profile
								</Link>
								<button
									onClick={() => {
										signOut();
										setIsMenuOpen(false);
									}}
									className="block w-full text-left px-3 py-2 rounded-md text-base font-medium text-dark-100 hover:bg-dark-700"
								>
									Sign Out
								</button>
							</>
						) : (
							<>
								<Link
									to="/login"
									className={`block px-3 py-2 rounded-md text-base font-medium ${
										isActive("/login")
											? "bg-primary-600 text-white shadow-glow"
											: "text-dark-100 hover:bg-dark-700"
									}`}
									onClick={() => setIsMenuOpen(false)}
								>
									Login
								</Link>
								<Link
									to="/signup"
									className="block px-3 py-2 rounded-md text-base font-medium btn-primary"
									onClick={() => setIsMenuOpen(false)}
								>
									Sign Up
								</Link>
							</>
						)}
					</div>
				</div>
			)}
		</nav>
	);
>>>>>>> 834df243
};<|MERGE_RESOLUTION|>--- conflicted
+++ resolved
@@ -6,275 +6,8 @@
 	className?: string;
 }
 
-<<<<<<< HEAD
-export const Navbar: React.FC<NavbarProps> = ({ className = '' }) => {
-  const { user, isAdmin, isFounder, founderUser, signOut } = useAuth();
-  const location = useLocation();
-  const [isMenuOpen, setIsMenuOpen] = useState<boolean>(false);
-  
-  // Check if the current route matches
-  const isActive = (path: string) => {
-    return location.pathname === path;
-  };
-
-  return (
-    <nav className={`bg-white shadow-md ${className}`}>
-      <div className="container mx-auto px-4">
-        <div className="flex justify-between h-16">
-          <div className="flex items-center">
-            <Link to="/" className="flex items-center">
-              <span className="text-xl font-bold text-blue-600">Pitch Tank</span>
-            </Link>
-          </div>
-          
-          {/* Desktop menu */}
-          <div className="hidden md:flex items-center space-x-4">
-            <Link
-              to="/"
-              className={`px-3 py-2 rounded-md text-sm font-medium ${
-                isActive('/') ? 'bg-blue-100 text-blue-700' : 'text-gray-700 hover:bg-gray-100'
-              }`}
-            >
-              Events
-            </Link>
-            
-            {user && !isFounder && (
-              <Link
-                to="/dashboard"
-                className={`px-3 py-2 rounded-md text-sm font-medium ${
-                  isActive('/dashboard') ? 'bg-blue-100 text-blue-700' : 'text-gray-700 hover:bg-gray-100'
-                }`}
-              >
-                Dashboard
-              </Link>
-            )}
-            
-            {isFounder && (
-              <Link
-                to="/founder-dashboard"
-                className={`px-3 py-2 rounded-md text-sm font-medium ${
-                  isActive('/founder-dashboard') ? 'bg-blue-100 text-blue-700' : 'text-gray-700 hover:bg-gray-100'
-                }`}
-              >
-                Founder Dashboard
-              </Link>
-            )}
-            
-            {isAdmin && (
-              <Link
-                to="/admin"
-                className={`px-3 py-2 rounded-md text-sm font-medium ${
-                  isActive('/admin') ? 'bg-blue-100 text-blue-700' : 'text-gray-700 hover:bg-gray-100'
-                }`}
-              >
-                Admin
-              </Link>
-            )}
-            
-            {user ? (
-              <div className="relative">
-                <button
-                  onClick={() => setIsMenuOpen(!isMenuOpen)}
-                  className="flex items-center px-3 py-2 rounded-md text-sm font-medium text-gray-700 hover:bg-gray-100"
-                >
-                  <span className="mr-2">
-                    {isFounder && founderUser 
-                      ? `${founderUser.first_name} ${founderUser.last_name}` 
-                      : user.email
-                    }
-                  </span>
-                  <svg
-                    className="w-4 h-4"
-                    fill="none"
-                    stroke="currentColor"
-                    viewBox="0 0 24 24"
-                    xmlns="http://www.w3.org/2000/svg"
-                  >
-                    <path
-                      strokeLinecap="round"
-                      strokeLinejoin="round"
-                      strokeWidth={2}
-                      d="M19 9l-7 7-7-7"
-                    />
-                  </svg>
-                </button>
-                
-                {isMenuOpen && (
-                  <div className="absolute right-0 mt-2 w-48 bg-white rounded-md shadow-lg z-10">
-                    <div className="py-1">
-                      <Link
-                        to="/profile"
-                        className="block px-4 py-2 text-sm text-gray-700 hover:bg-gray-100"
-                        onClick={() => setIsMenuOpen(false)}
-                      >
-                        Profile
-                      </Link>
-                      <button
-                        onClick={() => {
-                          signOut();
-                          setIsMenuOpen(false);
-                        }}
-                        className="block w-full text-left px-4 py-2 text-sm text-gray-700 hover:bg-gray-100"
-                      >
-                        Sign Out
-                      </button>
-                    </div>
-                  </div>
-                )}
-              </div>
-            ) : (
-              <>
-                <Link
-                  to="/login"
-                  className={`px-3 py-2 rounded-md text-sm font-medium ${
-                    isActive('/login') ? 'bg-blue-100 text-blue-700' : 'text-gray-700 hover:bg-gray-100'
-                  }`}
-                >
-                  Login
-                </Link>
-                <Link
-                  to="/signup"
-                  className="px-3 py-2 rounded-md text-sm font-medium bg-blue-600 text-white hover:bg-blue-700"
-                >
-                  Sign Up
-                </Link>
-              </>
-            )}
-          </div>
-          
-          {/* Mobile menu button */}
-          <div className="flex md:hidden items-center">
-            <button
-              onClick={() => setIsMenuOpen(!isMenuOpen)}
-              className="inline-flex items-center justify-center p-2 rounded-md text-gray-700 hover:text-blue-600 hover:bg-gray-100"
-            >
-              <svg
-                className="h-6 w-6"
-                fill="none"
-                stroke="currentColor"
-                viewBox="0 0 24 24"
-                xmlns="http://www.w3.org/2000/svg"
-              >
-                {isMenuOpen ? (
-                  <path
-                    strokeLinecap="round"
-                    strokeLinejoin="round"
-                    strokeWidth={2}
-                    d="M6 18L18 6M6 6l12 12"
-                  />
-                ) : (
-                  <path
-                    strokeLinecap="round"
-                    strokeLinejoin="round"
-                    strokeWidth={2}
-                    d="M4 6h16M4 12h16M4 18h16"
-                  />
-                )}
-              </svg>
-            </button>
-          </div>
-        </div>
-      </div>
-      
-      {/* Mobile menu */}
-      {isMenuOpen && (
-        <div className="md:hidden border-t border-gray-200">
-          <div className="px-2 pt-2 pb-3 space-y-1">
-            <Link
-              to="/"
-              className={`block px-3 py-2 rounded-md text-base font-medium ${
-                isActive('/') ? 'bg-blue-100 text-blue-700' : 'text-gray-700 hover:bg-gray-100'
-              }`}
-              onClick={() => setIsMenuOpen(false)}
-            >
-              Events
-            </Link>
-            
-            {user && !isFounder && (
-              <Link
-                to="/dashboard"
-                className={`block px-3 py-2 rounded-md text-base font-medium ${
-                  isActive('/dashboard') ? 'bg-blue-100 text-blue-700' : 'text-gray-700 hover:bg-gray-100'
-                }`}
-                onClick={() => setIsMenuOpen(false)}
-              >
-                Dashboard
-              </Link>
-            )}
-            
-            {isFounder && (
-              <Link
-                to="/founder-dashboard"
-                className={`block px-3 py-2 rounded-md text-base font-medium ${
-                  isActive('/founder-dashboard') ? 'bg-blue-100 text-blue-700' : 'text-gray-700 hover:bg-gray-100'
-                }`}
-                onClick={() => setIsMenuOpen(false)}
-              >
-                Founder Dashboard
-              </Link>
-            )}
-            
-            {isAdmin && (
-              <Link
-                to="/admin"
-                className={`block px-3 py-2 rounded-md text-base font-medium ${
-                  isActive('/admin') ? 'bg-blue-100 text-blue-700' : 'text-gray-700 hover:bg-gray-100'
-                }`}
-                onClick={() => setIsMenuOpen(false)}
-              >
-                Admin
-              </Link>
-            )}
-            
-            {user ? (
-              <>
-                <Link
-                  to="/profile"
-                  className={`block px-3 py-2 rounded-md text-base font-medium ${
-                    isActive('/profile') ? 'bg-blue-100 text-blue-700' : 'text-gray-700 hover:bg-gray-100'
-                  }`}
-                  onClick={() => setIsMenuOpen(false)}
-                >
-                  Profile
-                </Link>
-                <button
-                  onClick={() => {
-                    signOut();
-                    setIsMenuOpen(false);
-                  }}
-                  className="block w-full text-left px-3 py-2 rounded-md text-base font-medium text-gray-700 hover:bg-gray-100"
-                >
-                  Sign Out
-                </button>
-              </>
-            ) : (
-              <>
-                <Link
-                  to="/login"
-                  className={`block px-3 py-2 rounded-md text-base font-medium ${
-                    isActive('/login') ? 'bg-blue-100 text-blue-700' : 'text-gray-700 hover:bg-gray-100'
-                  }`}
-                  onClick={() => setIsMenuOpen(false)}
-                >
-                  Login
-                </Link>
-                <Link
-                  to="/signup"
-                  className="block px-3 py-2 rounded-md text-base font-medium bg-blue-600 text-white hover:bg-blue-700"
-                  onClick={() => setIsMenuOpen(false)}
-                >
-                  Sign Up
-                </Link>
-              </>
-            )}
-          </div>
-        </div>
-      )}
-    </nav>
-  );
-=======
 export const Navbar: React.FC<NavbarProps> = ({ className = "" }) => {
-	const { user, isAdmin, signOut } = useAuth();
+	const { user, isAdmin, isFounder, founderUser, signOut } = useAuth();
 	const location = useLocation();
 	const [isMenuOpen, setIsMenuOpen] = useState<boolean>(false);
 
@@ -310,7 +43,7 @@
 							Events
 						</Link>
 
-						{/* {user && (
+						{/* {user && !isFounder && (
 							<Link
 								to="/dashboard"
 								className={`px-3 py-2 rounded-md text-sm font-medium ${
@@ -322,6 +55,17 @@
 								Dashboard
 							</Link>
 						)} */}
+            
+            {isFounder && (
+              <Link
+                to="/founder-dashboard"
+                className={`px-3 py-2 rounded-md text-sm font-medium ${
+                  isActive('/founder-dashboard') ? 'bg-blue-100 text-blue-700' : 'text-gray-700 hover:bg-gray-100'
+                }`}
+              >
+                Founder Dashboard
+              </Link>
+            )}
 
 						{isAdmin && (
 							<Link
@@ -342,7 +86,12 @@
 									onClick={() => setIsMenuOpen(!isMenuOpen)}
 									className="flex items-center px-3 py-2 rounded-md text-sm font-medium text-dark-100 hover:bg-dark-700"
 								>
-									<span className="mr-2">{user.email}</span>
+									<span className="mr-2">
+                    {isFounder && founderUser 
+                      ? `${founderUser.first_name} ${founderUser.last_name}` 
+                      : user.email
+                    }
+                  </span>
 									<svg
 										className="w-4 h-4"
 										fill="none"
@@ -451,7 +200,7 @@
 							Events
 						</Link>
 
-						{/* {user && (
+						{/* {user && !isFounder && (
 							<Link
 								to="/dashboard"
 								className={`block px-3 py-2 rounded-md text-base font-medium ${
@@ -464,6 +213,18 @@
 								Dashboard
 							</Link>
 						)} */}
+            
+            {isFounder && (
+              <Link
+                to="/founder-dashboard"
+                className={`block px-3 py-2 rounded-md text-base font-medium ${
+                  isActive('/founder-dashboard') ? 'bg-blue-100 text-blue-700' : 'text-gray-700 hover:bg-gray-100'
+                }`}
+                onClick={() => setIsMenuOpen(false)}
+              >
+                Founder Dashboard
+              </Link>
+            )}
 
 						{isAdmin && (
 							<Link
@@ -529,5 +290,4 @@
 			)}
 		</nav>
 	);
->>>>>>> 834df243
 };